--- conflicted
+++ resolved
@@ -281,11 +281,7 @@
 
     /// Parses the given note plaintext bytes.
     ///
-<<<<<<< HEAD
-    /// Returns `None` if the byte slice does not represent a valid note plaintext.
-=======
     /// Returns `None` if the byte slice has the wrong length for a note plaintext.
->>>>>>> 668ea44c
     fn parse_note_plaintext_bytes(plaintext: &[u8]) -> Option<Self::NotePlaintextBytes> {
         Self::NotePlaintextBytes::from_slice(plaintext)
     }
@@ -294,11 +290,7 @@
     ///
     /// `output` is the ciphertext bytes, and `tag` is the authentication tag.
     ///
-<<<<<<< HEAD
-    /// Returns `None` if the byte slice does not represent a valid note ciphertext.
-=======
     /// Returns `None` if the `output` byte slice has the wrong length for a note ciphertext.
->>>>>>> 668ea44c
     fn parse_note_ciphertext_bytes(
         output: &[u8],
         tag: [u8; AEAD_TAG_SIZE],
@@ -308,11 +300,7 @@
 
     /// Parses the given compact note plaintext bytes.
     ///
-<<<<<<< HEAD
-    /// Returns `None` if the byte slice does not represent a valid compact note plaintext.
-=======
     /// Returns `None` if the byte slice has the wrong length for a compact note plaintext.
->>>>>>> 668ea44c
     fn parse_compact_note_plaintext_bytes(
         plaintext: &[u8],
     ) -> Option<Self::CompactNotePlaintextBytes> {
@@ -380,19 +368,6 @@
     fn enc_ciphertext_compact(&self) -> D::CompactNoteCiphertextBytes;
 
     //// Splits the AEAD tag from the ciphertext.
-<<<<<<< HEAD
-    fn split_ciphertext_at_tag(&self) -> Option<(D::NotePlaintextBytes, [u8; AEAD_TAG_SIZE])> {
-        let enc_ciphertext_bytes = self.enc_ciphertext()?.as_ref();
-
-        let (plaintext, tail) = enc_ciphertext_bytes
-            .len()
-            .checked_sub(AEAD_TAG_SIZE)
-            .map(|tag_loc| enc_ciphertext_bytes.split_at(tag_loc))?;
-
-        let tag: [u8; AEAD_TAG_SIZE] = tail.try_into().expect("the length of the tag is correct");
-
-        D::parse_note_plaintext_bytes(plaintext).map(|plaintext| (plaintext, tag))
-=======
     ///
     /// Returns `None` if the output is compact.
     fn split_ciphertext_at_tag(&self) -> Option<(D::NotePlaintextBytes, [u8; AEAD_TAG_SIZE])> {
@@ -411,7 +386,6 @@
                 .expect("D::NoteCiphertextBytes and D::NotePlaintextBytes should be consistent"),
             tag,
         ))
->>>>>>> 668ea44c
     }
 }
 
